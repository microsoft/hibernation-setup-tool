--- conflicted
+++ resolved
@@ -1484,10 +1484,6 @@
 
     case FTW_D: /* directory */
         return rmdir(fpath) == 0 ? FTW_CONTINUE : FTW_STOP;
-    
-    case FTW_DP:
-        log_info("Removing %s directory. Its subdirectories and subfiles have been visited.", fpath);
-        return rmdir(fpath) == 0 ? FTW_CONTINUE : FTW_STOP;
 
     case FTW_DP: 
         log_info("Removing %s directory. Its subdirectories and subfiles have been visited.", fpath);
@@ -1597,14 +1593,9 @@
                 log_fatal("Couldn't remove %s: %s", hibernate_lock_file_name, strerror(errno));
             }
         }
-<<<<<<< HEAD
-        if (symlink(pattern, hibernate_lock_file_name) < 0) {
-            int symlink_errno = errno; 
-=======
 
         if (symlink(pattern, hibernate_lock_file_name) < 0) {
             int symlink_errno = errno;
->>>>>>> 1f6bd25f
             notify_vm_host(HOST_VM_NOTIFY_PRE_HIBERNATION_FAILED);
             log_fatal("Couldn't symlink %s to %s: %s", pattern, hibernate_lock_file_name, strerror(symlink_errno));
         }
@@ -1674,11 +1665,7 @@
 
 static int handle_systemd_suspend_notification(const char *argv0, const char *when, const char *action)
 {
-<<<<<<< HEAD
     // Uncomment to view hook logs in syslog
-=======
-    // Uncomment to view hook logs in syslogs
->>>>>>> 1f6bd25f
     // log_needs_syslog = true;
 
     if (!strcmp(when, "pre"))
@@ -1703,7 +1690,6 @@
     return true;
 }
 
-<<<<<<< HEAD
 static bool hard_link_file(const char *curr_file_path, char *target_dir, char *target_file) {
     // Setup file permissions
     char *mode_str = "0755";
@@ -1814,8 +1800,6 @@
     return tool_service_enabled && pre_hook_service_enabled && post_hook_service_enabled;
 }
 
-=======
->>>>>>> 1f6bd25f
 int main(int argc, char *argv[])
 {
     char *dest_dir = NULL;
@@ -1930,11 +1914,8 @@
 
     if (is_hyperv()) {
         ensure_udev_rules_are_installed();
-<<<<<<< HEAD
         if(!ensure_systemd_services_enabled(dest_dir))
             log_info("Could not enable systemd services");
-=======
->>>>>>> 1f6bd25f
     }
 
     log_info("Swap file for VM hibernation set up successfully");
